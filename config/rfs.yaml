--- conflicted
+++ resolved
@@ -59,11 +59,4 @@
 #     depth: 28
 #     widen_factor: 10
 
-<<<<<<< HEAD
-# WRN: feat_dim: 640
-
-device_ids: 1
-n_gpu: 1
-=======
-# WRN: feat_dim: 640
->>>>>>> 6b72dc0d
+# WRN: feat_dim: 640